#!/bin/python3.6

# external
import os
import sys
import networkx as nx
import random
from typing import Dict, List, Tuple, Callable, Union
from pprint import pprint
from time import sleep, time as now
import argparse
import signal
from collections import Counter
from operator import itemgetter
from functools import reduce
from heapq import heappop, heappush
from math import log, ceil
import re

# internal
from blip import run_blip, BayesianNetwork, TWBayesianNetwork, monitor_blip, \
<<<<<<< HEAD
    parse_res, start_blip_proc, check_blip_proc, stop_blip_proc, write_res, activate_checkpoints
from utils import TreeDecomposition, pick, pairs, filter_read_bn, BNData, NoSolutionException
=======
    parse_res, start_blip_proc, check_blip_proc, stop_blip_proc, write_res, \
    activate_checkpoints
from utils import TreeDecomposition, pick, pairs, filter_read_bn, BNData, NoSolutionException,\
    get_domain_sizes, log_bag_metrics, compute_complexity_width, weight_from_domain_size, \
    compute_complexity, compute_complexities, shuffled
>>>>>>> 450633d9
from berg_encoding import solve_bn, PSET_ACYC
from eval_model import eval_all

# optional
import wandb

# check if drawing/plotting is available
CLUSTER = os.environ["WANDB_PLATFORM"] == "cluster"
if not CLUSTER:
    from networkx.drawing.nx_agraph import pygraphviz_layout
    import matplotlib.pyplot as plt

# score comparison epsilon
EPSILON = 1e-7

# default parameter values
BUDGET = 10
<<<<<<< HEAD
TIMEOUT = 5
MAX_PASSES = 100
=======
TIMEOUT = 10
MAX_PASSES = 100000
>>>>>>> 450633d9
MAX_TIME = 1800
HEURISTIC = 'kmax'
OFFSET = 2
SEED = 9
LAZY_THRESHOLD = 0.0
START_WITH = None
RELAXED_PARENTS = False
TRAV_STRAT = "random"
MIMIC = False
DOMAIN_SIZES: Dict[int, int] = None
DATFILE = ""
USE_COMPLEXITY_WIDTH = False  # whether in treewidth mode or cwidth mode
USING_COMPLEXITY_WIDTH = False
COMPLEXITY_BOUND = -1
CW_TARGET_REACHED = False
CW_TRAV_STRAT = "max-rand"  # one of max, max-min, max-rand, tw-max-rand
CW_EXP_STRAT = "min-int"  # one of max, min, min-int
CW_REDUCTION_FACTOR = 0.5  # factor to obtain new target for cw from old cw
SAVE_AS = ""  # pattern to use while saving networks
CHECKPOINT_MILESTONES = False  # whether to save milestones as checkpoints
FEASIBLE_CW = False  # sets cw bound as absolute and prevents retrying with iteratively reduced bounds
FEASIBLE_CW_THRESHOLD = 0.6e5  # rough cw threshold below which reasoning is quick
HEURISTIC_ONLYFILTER = False  # whether to run cwidth heuristics with only pset filtering
AUTOBUDGET_OFFSET = 3
LOG_METRICS = False  # log metrics like ll and mae to wandb
LOGGING = False  # wandb logging


def find_start_bag(td: TreeDecomposition, history: Counter = None, debug=False):
    if USING_COMPLEXITY_WIDTH:  # pick bag with highest complexity
        complexities = compute_complexities(td, DOMAIN_SIZES)
        if CW_TRAV_STRAT == "max":
            bag_order = sorted(complexities, key=complexities.get, reverse=True)
        elif CW_TRAV_STRAT == "max-min":
            bag_order = sorted(complexities, key=complexities.get,
                               reverse=not CW_TARGET_REACHED)
        else:  # max-rand or tw-max-rand
            if CW_TARGET_REACHED:
                bag_order = shuffled(complexities.keys())
            else:
                bag_order = sorted(complexities, key=complexities.get, reverse=True)
        mincount = min(history[bag_id] for bag_id in bag_order)
        for bag_id in bag_order:
            if history[bag_id] == mincount:
                return bag_id
        # maxbagidx, _ = max(complexities.items(), key=itemgetter(1))
        # if history[maxbagidx] == 0:
        #     return maxbagidx
        # else:  # cw target already met, return random bag
        #     print("randomly picking bag:", end="")
        #     return pick(td.bags.keys())
    elif TRAV_STRAT == "random":  # randomly pick a bag
        return pick(td.bags.keys())
    else:  # pick bag with least count and earliest in order
        if TRAV_STRAT == "post":
            trav_order = list(nx.dfs_postorder_nodes(td.decomp))
        elif TRAV_STRAT == "pre":
            trav_order = list(nx.dfs_postorder_nodes(td.decomp))
        else:
            raise ValueError(f"invalid traversal strategy {TRAV_STRAT}")
        mincount = min(history.values())
        # todo[opt]: avoid retraversing every time
        for bag_id in trav_order:
            if history[bag_id] == mincount:
                return bag_id


def find_subtree(td: TreeDecomposition, budget: int, history: Counter = None,
                 debug=False):
    """
    finds a subtree that fits within the budget

    :param td: tree decomposition in which to find the subtree
    :param budget: max number of vertices allowed in the union of selected bags
    :param history: tally of bags picked in previous iterations
    :param debug: debug mode
    :return: (selected_bag_ids, seen_vertices)
    """
    start_bag_id = find_start_bag(td, history, debug)
    selected = {start_bag_id}
    seen = set(td.bags[start_bag_id])
    if debug: print(f"starting bag {start_bag_id}: {td.bags[start_bag_id]}")
    queue = [(0, start_bag_id)]  # (sorting metric, bag_id)
    visited = set()
    while queue:
        _, bag_id = heappop(queue)
        visited.add(bag_id)
        bag = td.bags[bag_id]
        if len(seen.union(bag)) > budget:
            continue
        else:  # can include bag in local instance
            selected.add(bag_id)
            seen.update(bag)
            # add neighboring bags to queue
            for nbr_id in td.decomp.neighbors(bag_id):
                if nbr_id not in visited:
                    nbr_bag = td.bags[nbr_id]
                    if not USING_COMPLEXITY_WIDTH:
                        expansion_metric = 0  # no sorting, so set same value for all bags
                        # todo[feature]: set to random value to randomize expansion
                    else:
                        if CW_EXP_STRAT == "max":
                            expansion_metric = -compute_complexity(nbr_bag, DOMAIN_SIZES)
                        elif CW_EXP_STRAT == "min":
                            expansion_metric = compute_complexity(nbr_bag, DOMAIN_SIZES)
                        else:
                            expansion_metric = bag.intersection(nbr_bag)
                    heappush(queue, (expansion_metric, nbr_id))
            if debug: print(f"added bag {bag_id}: {td.bags[bag_id]}")
    if debug: print(f"final seen: {seen}")
    return selected, seen


def handle_acyclicity(bn: BayesianNetwork, seen: set, leaf_nodes: set, debug=False):
    dag = bn.dag
    subdag = nx.subgraph_view(dag, lambda x: True,
                              lambda x, y: not ((x in seen) and (y in seen)))
    forced_arcs = []
    for src, dest in pairs(leaf_nodes):
        if nx.has_path(subdag, src, dest):
            forced_arcs.append((src, dest))
            if debug: print(f"added forced {src}->{dest}")
        else:
            # only check if prev path not found
            if nx.has_path(subdag, dest, src):
                forced_arcs.append((dest, src))
                if debug: print(f"added forced {dest}->{src}")
    return forced_arcs


def prepare_subtree(bn: TWBayesianNetwork, bag_ids: set, seen: set, debug=False):
    # compute leaf nodes (based on intersection of leaf bags with outside)
    boundary_nodes = set()
    forced_cliques: Dict[int, frozenset] = dict()
    for _, nbrs in bn.td.get_boundary_intersections(bag_ids).items():
        for nbr_id, intersection in nbrs.items():
            boundary_nodes.update(intersection)
            forced_cliques[nbr_id] = intersection
            if USING_COMPLEXITY_WIDTH and intersection:
                clique_cw = reduce(lambda x, y: x * y, map(DOMAIN_SIZES.get, intersection))
                if clique_cw >= COMPLEXITY_BOUND:
                    if debug: print(" skipping because marker clique exceeds cw bound")
                    SOLUTION.skipped += 1
                    return None
    if debug: print("clique sets:", [set(c) for c in forced_cliques.values()])

    # compute forced arc data for leaf nodes
    if debug: print("boundary nodes:", boundary_nodes)
    forced_arcs = handle_acyclicity(bn, seen, boundary_nodes, debug)
    if debug: print("forced arcs", forced_arcs)

    data, pset_acyc = get_data_for_subtree(bn, boundary_nodes, seen, forced_arcs)

    return forced_arcs, forced_cliques, data, pset_acyc


def get_data_for_subtree(bn: TWBayesianNetwork, boundary_nodes: set, seen: set,
                         forced_arcs: List[Tuple[int, int]]) -> Tuple[BNData, PSET_ACYC]:
    # store downstream relations in a graph
    downstream_graph = nx.DiGraph()
    downstream_graph.add_nodes_from(boundary_nodes)
    for node in boundary_nodes:
        for _, successors in nx.bfs_successors(bn.dag, node):
            downstream_graph.add_edges_from((node, succ) for succ in successors
                                      if succ not in seen)
    #downstream.remove_nodes_from(seen - boundary_nodes)  # ignore inner red nodes
    assert seen.intersection(downstream_graph.nodes).issubset(boundary_nodes), \
        "downstream connectivity graph contains inner nodes"
    downstream_graph.add_edges_from(forced_arcs)

    downstream = set()
    if not RELAXED_PARENTS:
        downstream = set(downstream_graph.nodes())-seen

    # construct score function data for local instance
    data: BNData = {node: dict() for node in seen}
    pset_acyc: PSET_ACYC = dict()
    for node, psets in filter_read_bn(bn.input_file, seen).items():
        if node in boundary_nodes:
            if RELAXED_PARENTS:
                downstream = set(downstream_graph.successors(node))
            for pset, score in psets.items():
                if pset.intersection(downstream):
                    continue  # reject because pset contains downstream verts
                pset_in = pset.intersection(seen)
                if len(pset_in) < len(pset):
                    # not all internal vertices, so check if bag exists
                    # todo[opt]: exclude selected while searching for bag
                    bag_id = bn.td.bag_containing(pset | {node})
                    if bag_id == -1:
                        continue  # reject because required bag doesnt already exist in td
                    rem_parents = pset - pset_in
                    req_acyc = set()
                    for parent in rem_parents:
                        if parent in downstream_graph:
                            req_acyc.update(downstream_graph.predecessors(parent))
                    pset_acyc[(node, pset)] = req_acyc
                data[node][pset] = score
        else:  # internal node
            for pset, score in psets.items():
                # internal vertices are not allowed outside parents
                if pset.issubset(seen):
                    data[node][pset] = score
    return data, pset_acyc


def compute_max_score(data: BNData, bn: BayesianNetwork) -> float:
    max_score = 0
    for node in data:
        max_score += max(data[node].values()) + bn.offsets[node]
    return max_score


METRICS = ("start_score", "num_passes", "num_improvements", "skipped",
           "nosolution", "restarts", "start_width")


class Solution(object):
    def __init__(self, value=None, logger: Callable = None):
        self.value: TWBayesianNetwork = value
        # other metrics to track
        self.data = dict.fromkeys(METRICS, 0)
        # mute logger for code completion hack
        self.logger = None
        # for code completion
        self.start_score = self.num_passes = self.num_improvements = \
        self.skipped = self.nosolution = self.restarts = self.start_width = 0
        # set proper value for logger now
        self.logger = logger

    def update(self, new_value):
        if self.logger is not None:
            self.logger({'score': new_value.score})
            if new_value.score - 10 > self.start_score:
                self.logger({'extremely_strong': True})
<<<<<<< HEAD
=======
            if USE_COMPLEXITY_WIDTH:
                width = compute_complexity_width(new_value.td, DOMAIN_SIZES)
                approx_width = compute_complexity_width(new_value.td, DOMAIN_SIZES, approx=True)
                self.logger({'width': width, 'approx_width': approx_width})
>>>>>>> 450633d9
        self.value = new_value


def _getter_factory(metric: str):
    def getter(self: Solution):
        return self.data[metric]
    return getter


def _setter_factory(metric: str):
    def setter(self: Solution, val):
        self.data[metric] = val
        if self.logger is not None:
            self.logger({metric: val})
    return setter


for metric in METRICS:
    setattr(Solution, metric,
            property(_getter_factory(metric), _setter_factory(metric)))


SOLUTION = Solution()  # placeholder global solution variable


def slimpass(bn: TWBayesianNetwork, budget: int = BUDGET, timeout: int = TIMEOUT,
             history: Counter = None, width_bound: int = None, debug=False):
    td = bn.td
    if USING_COMPLEXITY_WIDTH:
        final_width_bound = weight_from_domain_size(width_bound)
    else:
        final_width_bound = width_bound
    selected, seen = find_subtree(td, budget, history, debug=False)
    history.update(selected)
    prep_tuple = prepare_subtree(bn, selected, seen, debug)
    if prep_tuple is None: return
    forced_arcs, forced_cliques, data, pset_acyc = prep_tuple
    # if debug:
    #     print("filtered data:-")
    #     pprint(data)
    old_score = bn.compute_score(seen)
    max_score = compute_max_score(data, bn)
    if RELAXED_PARENTS:
        # too strict
        # assert max_score + EPSILON >= old_score, "max score less than old score"
        assert round(max_score + EPSILON, 4) >= round(old_score, 4), "max score less than old score"
        if max_score < old_score:
            print("#### max score smaller than old score modulo epsilon")
    cur_offset = sum(bn.offsets[node] for node in seen)
    if debug: print(f"potential max: {(max_score - cur_offset)/bn.best_norm_score:.5f}", end="")
    if (max_score - cur_offset)/bn.best_norm_score <= LAZY_THRESHOLD:
        if debug: print(" skipping because lazy threshold not met")
        SOLUTION.skipped += 1
        return
    pos = dict()  # placeholder layout
    if not CLUSTER and debug:
        pos = pygraphviz_layout(bn.dag, prog='dot')
        nx.draw(bn.dag, pos, with_labels=True)
        plt.suptitle("entire dag")
        plt.show()
        nx.draw(bn.dag.subgraph(seen), pos, with_labels=True)
        plt.suptitle("subdag before improvement")
        plt.show()
    if debug:
        print("old parents:-")
        pprint({node: par for node, par in bn.parents.items() if node in seen})
    domain_sizes = DOMAIN_SIZES if USING_COMPLEXITY_WIDTH else None
    try:
        replbn = solve_bn(data, final_width_bound, bn.input_file, forced_arcs, forced_cliques,
                          pset_acyc, timeout, domain_sizes, debug)
    except NoSolutionException as err:
        SOLUTION.nosolution += 1
        print(f"no solution found by maxsat, skipping (reason: {err})")
        return
    new_score = replbn.compute_score()
    if not CLUSTER and debug:
        nx.draw(replbn.dag, pos, with_labels=True)
        plt.suptitle("replacement subdag")
        plt.show()
    if debug:
        print("new parents:-")
        pprint(replbn.parents)
    if debug: print(f"score change: {old_score:.3f} -> {new_score:.3f}")
    if USE_COMPLEXITY_WIDTH:
        old_cw = compute_complexity_width(td, DOMAIN_SIZES, include=selected)
        new_cw = compute_complexity_width(replbn.td, DOMAIN_SIZES)
        old_acw = compute_complexity_width(td, DOMAIN_SIZES, include=selected, approx=True)
        new_acw = compute_complexity_width(replbn.td, DOMAIN_SIZES, approx=True)
        # print(f"old: {old_cw}|{old_acw:.3f}\tnew: {new_cw}|{new_acw:.3f}")
        print(f"msss of local part: {old_cw} -> {new_cw}")
    # replacement criterion
    if USING_COMPLEXITY_WIDTH and old_cw > width_bound:
        if new_cw > width_bound:
            return False
    elif USING_COMPLEXITY_WIDTH and new_score == old_score and new_cw > old_cw:
        return False
    elif new_score < old_score:  # in case not using cw, then this is the only check
        return False
    print(f"score change: {old_score:.3f} -> {new_score:.3f}, replacing ...")
    td.replace(selected, forced_cliques, replbn.td)
    # update bn with new bn
    bn.replace(replbn)
    if __debug__: bn.verify(verify_treewidth=not USING_COMPLEXITY_WIDTH)
    return True


def slim(filename: str, start_treewidth: int, budget: int = BUDGET,
         start_with_bn: TWBayesianNetwork = None, sat_timeout: int = TIMEOUT,
         max_passes=MAX_PASSES, max_time: int = MAX_TIME, heuristic=HEURISTIC,
         offset: int = OFFSET, seed=SEED, debug=False):
    global USING_COMPLEXITY_WIDTH, COMPLEXITY_BOUND, CW_TARGET_REACHED,\
        CHECKPOINT_MILESTONES
    start = now()
    if SAVE_AS: activate_checkpoints(lambda: SOLUTION.value, SAVE_AS)
    def elapsed(): return f"(after {now()-start:.1f} s.)"
    heur_proc = outfile = None  # placeholder
<<<<<<< HEAD
    if START_WITH is not None:
        if not os.path.isfile(START_WITH):
            print(f"specified start-with file doesn't exist, quitting {elapsed()}")
=======
    if start_with_bn is not None:
        bn = start_with_bn
    elif START_WITH is not None:
        if not os.path.isfile(START_WITH):
            print(f"specified start-with file doesn't exist, quitting", file=sys.stderr)
>>>>>>> 450633d9
            return
        if debug: print(f"starting with {START_WITH}, not running heuristic")
        # todo[safety]: handle case when no heuristic solution so far
        # todo[safety]: make add_extra_tuples a cli option
        add_extra_tuples = heuristic in ("hc", "hcp")
        bn = parse_res(filename, start_treewidth, START_WITH,
                       add_extra_tuples=add_extra_tuples, augfile="augmented.jkl")
    else:
        if MIMIC:
            if debug: print("starting heuristic proc for mimicking")
            outfile = "temp-mimic.res"
            heur_proc = start_blip_proc(filename, start_treewidth, outfile=outfile,
                                        timeout=max_time, seed=seed,
                                        solver=heuristic, debug=False)
            if debug: print(f"waiting {offset}s")
            sleep(offset)
            # todo[safety]: make more robust by wrapping in try except (race condition)
            bn = parse_res(filename, start_treewidth, outfile)
        else:
            if debug: print(f"running initial heuristic for {offset}s")
            bn = run_blip(filename, start_treewidth, timeout=offset, seed=seed,
                          solver=heuristic)
    if __debug__: bn.verify()
    # save checkpoint: milestone > start
    if CHECKPOINT_MILESTONES:
        write_res(bn, SAVE_AS.replace(".res", "-start.res"), write_elim_order=True)
    if USE_COMPLEXITY_WIDTH:
        start_cw = compute_complexity_width(bn.td, DOMAIN_SIZES)
        start_acw = compute_complexity_width(bn.td, DOMAIN_SIZES, approx=True)
        #complexity_bound = start_cw // 2  # todo[opt]: maybe use weight as bound?
        if FEASIBLE_CW:
            complexity_bound = FEASIBLE_CW_THRESHOLD
            if LOGGING: wandb.log({"infeasible": start_cw > complexity_bound})
        else:
            complexity_bound = min(start_cw - 1, int(start_cw * CW_REDUCTION_FACTOR))
        print(f"start cw: {start_cw}\tacw:{start_acw}")
        print(f"setting complexity bound: {complexity_bound}|{weight_from_domain_size(complexity_bound)}")
        COMPLEXITY_BOUND = complexity_bound
    SOLUTION.update(bn)
    if DOMAIN_SIZES: log_bag_metrics(bn.td, DOMAIN_SIZES)
    if LAZY_THRESHOLD > 0:
        print(f"lazy threshold: {LAZY_THRESHOLD} i.e. "
              f"minimum delta required: {bn.best_norm_score*LAZY_THRESHOLD}")
    prev_score = bn.score
    print(f"Starting score: {prev_score:.5f}")
    #if debug and DATFILE: print(f"Starting LL: {eval_ll(bn, DATFILE):.6f}")
    SOLUTION.start_score = prev_score
    if USE_COMPLEXITY_WIDTH: SOLUTION.start_width = start_cw
    history = Counter(dict.fromkeys(bn.td.decomp.nodes, 0))
    if seed: random.seed(seed)
    cw_stop_looping = False
    while max_passes < 0 or SOLUTION.num_passes <= max_passes:
        # if USE_COMPLEXITY_WIDTH and cw_stop_looping:
        #     if debug: print("*** initial bn score matched/surpassed ***\n")
        #    # save checkpoint: milestone > finish
            # if CHECKPOINT_MILESTONES:
            #     write_res(bn, SAVE_AS.replace(".res", "-finish.res"), write_elim_order=True)
            #     CHECKPOINT_MILESTONES = False
            # break
        if USE_COMPLEXITY_WIDTH:
            USING_COMPLEXITY_WIDTH = SOLUTION.num_passes >= 10 or CW_TRAV_STRAT != "tw-max-rand"
        width_bound = complexity_bound if USING_COMPLEXITY_WIDTH else start_treewidth
        replaced = slimpass(bn, budget, sat_timeout, history, width_bound, debug=False)
        if replaced is None:  # no change by slimpass
            # if debug:
            #     print("failed slimpass (no subtree|lazy threshold|no maxsat soln)")
            continue  # don't count this as a pass
        SOLUTION.num_passes += 1
        new_score = bn.score
        if new_score > prev_score:
            print(f"*** New improvement! {new_score:.5f} {elapsed()} ***")
            prev_score = new_score
            SOLUTION.update(bn)
            SOLUTION.num_improvements += 1
            if USE_COMPLEXITY_WIDTH and new_score >= SOLUTION.start_score:
                cw_stop_looping = True
        elif replaced:
            print("*** No improvement, but replacement performed ***")
            prev_score = new_score
            SOLUTION.update(bn)
        if MIMIC:
            heur_score = check_blip_proc(heur_proc, debug=False)
            if heur_score > bn.score:
                if debug: print(f"heuristic solution better {heur_score:.5f} > {bn.score:.5f}, mimicking")
                SOLUTION.restarts += 1
                newbn = parse_res(filename, start_treewidth, outfile)
                new_score = newbn.score
                assert abs(new_score >= heur_score - 1e-5), \
                    f"score exaggerated, reported: {heur_score}\tactual score: {new_score}"
                bn = newbn
                prev_score = new_score
                SOLUTION.update(bn)
                # reset history because fresh tree decomposition
                history = Counter(dict.fromkeys(bn.td.decomp.nodes, 0))
        if USE_COMPLEXITY_WIDTH:
            current_cw = compute_complexity_width(bn.td, DOMAIN_SIZES)
            if current_cw <= width_bound and not CW_TARGET_REACHED:
                if USING_COMPLEXITY_WIDTH and CW_TRAV_STRAT in ["max-min", "max-rand", "tw-max-rand"]:
                    print("*** cw target reached, flipping strategy ***")
                CW_TARGET_REACHED = True
                # if bn.score >= prev_score: cw_stop_looping = True
                # save checkpoint: milestone > lowpoint
                if CHECKPOINT_MILESTONES:
                    write_res(bn, SAVE_AS.replace(".res", "-lowpoint.res"), write_elim_order=True)
        if debug and USE_COMPLEXITY_WIDTH: print("current msss:", current_cw)
        if debug: print(f"* Iteration {SOLUTION.num_passes}:\t{bn.score:.5f} {elapsed()}\n")
        if now() - start > max_time:
            if debug: print("time limit exceeded, quitting")
            break
    else:
        if debug: print(f"{max_passes} passes completed, quitting")
    if MIMIC:
        if debug: print("stopping heur proc")
        stop_blip_proc(heur_proc)
    print(f"done {elapsed()}")
    if USE_COMPLEXITY_WIDTH and cw_stop_looping:
        return True


class SolverInterrupt(BaseException): pass


def term_handler(signum, frame):
    print(f"#### received signal {signum}, stopping...")
    raise SolverInterrupt


def register_handler():
    signums = [signal.SIGHUP, signal.SIGINT, signal.SIGTERM,
               signal.SIGUSR1, signal.SIGUSR2]
    for signum in signums:
        signal.signal(signum, term_handler)


def wandb_configure(wandb: wandb, args):
    basename, ext = os.path.splitext(os.path.basename(args.file))
    wandb.config.instance = basename
    wandb.config.treewidth = args.treewidth
    wandb.config.budget = args.budget
    wandb.config.sat_timeout = args.sat_timeout
    wandb.config.heuristic = args.heuristic
    wandb.config.offset = args.offset
    wandb.config.threshold = args.lazy_threshold
<<<<<<< HEAD
    wandb.config.seed = args.random_seed
    wandb.config.method = "heur" if args.compare else f"slim_{args.heuristic}"
=======
    wandb.config.SEED = args.random_seed
    wandb.config.method = args.heuristic if args.compare else f"slim_{args.heuristic}"
>>>>>>> 450633d9
    wandb.config.traversal = args.traversal_strategy
    wandb.config.relaxed = int(args.relaxed_parents)
    wandb.config.mimic = int(args.mimic)
    wandb.config.datfile = args.datfile
    wandb.config.complexity_width = args.complexity_width
    wandb.config.cw_strategy = args.cw_strategy
    if USE_COMPLEXITY_WIDTH: wandb.config.cwbound = args.feasible_cw_threshold
    wandb.config.autobudget = args.autobudget_offset
    if args.heuristic in ["kg", "kmax"]:
        wandb.config.widthmode = "tw"
    elif args.heuristic.endswith("-mw"):
        wandb.config.widthmode = "mw"
    elif args.heuristic.endswith("-cw"):
        wandb.config.widthmode = "cw"

    # process config
    wandb.config.platform = "cluster" if CLUSTER else "workstation"
    wandb.config.jobid = int(os.environ.get("MY_JOB_ID", -1))
    wandb.config.taskid = int(os.environ.get("MY_TASK_ID", -1))


# noinspection PyTypeChecker
parser = argparse.ArgumentParser(formatter_class=argparse.ArgumentDefaultsHelpFormatter)
parser.add_argument("file", help="path to input file")
parser.add_argument("treewidth", help="bound for treewidth (set 0 to use cwidth)", type=int)
parser.add_argument("-b", "--budget", type=int, default=BUDGET,
                    help="budget for size of local instance (set 0 for autobudget)")
parser.add_argument("-s", "--sat-timeout", type=int, default=TIMEOUT,
                    help="timeout per MaxSAT call")
parser.add_argument("-p", "--max-passes", type=int, default=MAX_PASSES,
                    help="max number of passes of SLIM to run")
parser.add_argument("-t", "--max-time", type=int, default=MAX_TIME,
                    help="max time for SLIM to run")
parser.add_argument("-u", "--heuristic", default=HEURISTIC,
<<<<<<< HEAD
                    choices=["kg", "ka", "kmax", "hc", "hcp"], help="heuristic solver to use")
=======
                    choices=["kg", "ka", "kmax", "hc", "hcp", "greedy-mw", "max-mw",
                             "greedy-cw", "max-cw"], help="heuristic solver to use")
>>>>>>> 450633d9
parser.add_argument("-o", "--offset", type=int, default=OFFSET,
                    help="duration after which slim takes over")
parser.add_argument("-c", "--compare", action="store_true",
                    help="run only heuristic to gather stats for comparison")
parser.add_argument("-z", "--lazy-threshold", type=float, default=LAZY_THRESHOLD,
                    help="threshold below which to not try to improve local instances (set 0 to disable)")
parser.add_argument("-x", "--relaxed-parents", action="store_true",
                    help="relax allowed parent sets for maxsat encoding\n"
                         "[warning: use at own risk, could terminate abruptly]")
parser.add_argument("-y", "--traversal-strategy", default=TRAV_STRAT,
                    choices=["random", "post", "pre"],
                    help="td traversal strategy")
parser.add_argument("-m", "--mimic", action="store_true",
                    help="mimic heuristic if it outperforms")
parser.add_argument("-d", "--datfile", help="path to datfile, if omitted,"
                                            "complexity-width will not be tracked")
parser.add_argument("-w", "--complexity-width", action="store_true",
                    help="minimizing complexity width becomes main objective\n"
                         "[requires option -d|--datfile]")
parser.add_argument("--cw-strategy", default=CW_TRAV_STRAT,
                    choices=["max", "max-rand", "max-min", "tw-max-rand"],
                    help="complexity width reduction traversal strategy\n"
                         "[ignored if option -w|--complexity width not provided]")
parser.add_argument("--cw-reduction-factor", default=CW_REDUCTION_FACTOR, type=float,
                    help="factor to multiply current cw by to obtain target cw")
parser.add_argument("--checkpoint-milestones", action="store_true",
                    help="save key milestone networks")
parser.add_argument("--feasible-cw", action="store_true", help="use feasible cw"
                    " thresholding instead of iterative decrementing")
parser.add_argument("--feasible-cw-threshold", type=int, default=FEASIBLE_CW_THRESHOLD,
                    help="absolute bound for cwidth when --feasible-cw is provided")
parser.add_argument("--heuristic-onlyfilter", action="store_true",
                    help="whether to run cwidth heuristic with only pset filtering"
                         "(cwidth bound is only suggestive when this is enabled)")
parser.add_argument("--autobudget-offset", type=int, default=AUTOBUDGET_OFFSET,
                    help="how much to offset cwidth/tw to obtain budget value"
                         "(only applicable when budget=0 (i.e. autobudget mode)")
parser.add_argument("--log-metrics", action="store_true",
                    help="log metrics log-likelihood and mean absolute error")
parser.add_argument("-r", "--random-seed", type=int, default=SEED,
                    help="random seed (set 0 for no seed)")
parser.add_argument("-l", "--logging", action="store_true", help="wandb logging")
parser.add_argument("--project-name", default="twbnslim-test", help="wandb project name")
parser.add_argument("--start-with", default=None,
                    help="optionally skip running heuristic and start with this solution")
parser.add_argument("--save-as", default="", help="filename to save final network as")
parser.add_argument("-v", "--verbose", action="store_true", help="verbose mode")

if __name__ == '__main__':
    args = parser.parse_args()
    filepath = os.path.abspath(args.file)
    LAZY_THRESHOLD = args.lazy_threshold
    RELAXED_PARENTS = args.relaxed_parents
    MIMIC = args.mimic
<<<<<<< HEAD
    if args.budget <= args.treewidth and not args.compare:
        print("budget smaller than treewidth bound, quitting")
=======
    DATFILE = args.datfile
    SAVE_AS = os.path.abspath(args.save_as) if args.save_as else ""
    DOMAIN_SIZES = get_domain_sizes(args.datfile) if args.datfile else None
    if args.complexity_width:
        USE_COMPLEXITY_WIDTH = True
        if DOMAIN_SIZES is None:
            parser.error("--complexity-width requires --datfile")
    CW_TRAV_STRAT = args.cw_strategy
    CW_REDUCTION_FACTOR = args.cw_reduction_factor
    CHECKPOINT_MILESTONES = args.checkpoint_milestones
    FEASIBLE_CW = args.feasible_cw
    FEASIBLE_CW_THRESHOLD = args.feasible_cw_threshold
    HEURISTIC_ONLYFILTER = args.heuristic_onlyfilter
    if CHECKPOINT_MILESTONES and not SAVE_AS:
        parser.error("--checkpoint-milestones switch requires --save-as option")
    LOG_METRICS = args.log_metrics
    if LOG_METRICS and not CHECKPOINT_MILESTONES:
        parser.error("--log-metrics switch requires --checkpoint-milestones option")
    if args.budget == 0:  # auto-budget: set to nearest multiple of 5 (10, 15, 20, 25 ... )
        if USE_COMPLEXITY_WIDTH:
            min_domain_size = min(DOMAIN_SIZES.values())
            equivalent_tw = ceil(log(FEASIBLE_CW_THRESHOLD, min_domain_size))
        else:
            equivalent_tw = args.treewidth
        args.budget = max(10, int(5 * ceil((equivalent_tw + args.autobudget_offset) / 5)))  # nearest multiple of 5
        print(f"autobudget set to {args.budget} (tw: {equivalent_tw})")
    if args.budget <= args.treewidth and not args.compare:
        print("budget smaller than treewidth bound, quitting", file=sys.stderr)
>>>>>>> 450633d9
        sys.exit()
    print("not"*__debug__, "running optimized")
    if args.start_with is not None:
        START_WITH = os.path.abspath(args.start_with)
    TRAV_STRAT = args.traversal_strategy
    SAVE_AS = os.path.abspath(args.save_as) if args.save_as else ""
    logger = lambda x: x  # no op
    # logger = lambda x: print(f"log: {x}")  # local log
    LOGGING = args.logging
    SEED = args.random_seed
    if LOGGING:
        wandb.init(project=args.project_name)
        wandb_configure(wandb, args)
        logger = wandb.log
    SOLUTION = Solution(logger=logger)

    # if comparison requested, compare then exit
    if args.compare:
        outfile = SAVE_AS or "temp.res"
<<<<<<< HEAD
        logger = lambda x: print(f"log: {x}")  # local log
        monitor_blip(filepath, args.treewidth, logger, timeout=args.max_time,
                     seed=args.random_seed, solver=args.heuristic,
                     outfile=outfile, save_as=SAVE_AS, debug=args.verbose)
=======
        #logger = lambda x: print(f"log: {x}")  # local log
        common_args = dict(timeout=args.max_time, seed=SEED, outfile=outfile,
                           solver=args.heuristic, datfile=args.datfile,
                           save_as=SAVE_AS, debug=args.verbose)
        if USE_COMPLEXITY_WIDTH:
            if not FEASIBLE_CW:
                raise NotImplementedError("compare mode doesn't currently support"
                                          " iterative cwidth target reduction")
            monitor_blip(filepath, 0, logger, cwidth=FEASIBLE_CW_THRESHOLD,
                         onlyfilter=HEURISTIC_ONLYFILTER, **common_args)
        else:
            monitor_blip(filepath, args.treewidth, logger, **common_args)
>>>>>>> 450633d9
        sys.exit()

    register_handler()
    try:
        # perform slim once and retry only if working with cw
        res = slim(filepath, args.treewidth, args.budget, None, args.sat_timeout,
                   args.max_passes, args.max_time, args.heuristic, args.offset,
                   SEED, args.verbose)
        while USE_COMPLEXITY_WIDTH and not FEASIBLE_CW:
            if not res:
                print("unable to improve complexity width")
                break
            CW_TARGET_REACHED = False  # reset target reached flag
            res = slim(filepath, args.treewidth, args.budget, SOLUTION.value,
                       args.sat_timeout, args.max_passes, args.max_time,
                       args.heuristic, args.offset, SEED, args.verbose)
    except SolverInterrupt:
        print("solver interrupted")
    finally:
        if SOLUTION.value is None:
            print("terminated. no solution computed so far!")
        else:
            # verify final bn (not required if optimizing complexity width)
            # todo[req]: complexity width separate verification
            SOLUTION.value.verify(verify_treewidth=not USE_COMPLEXITY_WIDTH)
            print("verified")
            if SAVE_AS:
                save_fname = SAVE_AS.replace(".res", "-final.res")
                write_res(SOLUTION.value, save_fname, write_elim_order=True)
<<<<<<< HEAD
                obn = SOLUTION.value
                bn2 = parse_res(filepath, args.treewidth, save_fname)
                print("saving final network to", save_fname, "as final checkpoint")
=======
                print("saving final network to", save_fname, "as final checkpoint")
                # evaluate metrics
                if LOG_METRICS:  # checkpoint milestones guaranteed guraranteed
                    finalres = save_fname
                    startres = SAVE_AS.replace(".res", "-start.res")
                    print("evaluating metrics for", finalres)
                    ll, maescore, maetime = eval_all(filepath, args.treewidth,
                                                     DATFILE, finalres, SEED)
                    start_metrics = dict(start_ll=ll, start_maescore=maescore,
                                         start_maetime=maetime)
                    if LOGGING:
                        wandb.log(start_metrics)
                    else:
                        print(start_metrics)
                    print("evaluating metrics for", startres)
                    ll, maescore, maetime = eval_all(filepath, args.treewidth,
                                                     DATFILE, startres, SEED)
                    final_metrics = dict(final_ll=ll, final_maescore=maescore,
                                         final_maetime=maetime)
                    if LOGGING:
                        wandb.log(final_metrics)
                    else:
                        print(final_metrics)
>>>>>>> 450633d9
            success_rate = SOLUTION.num_improvements / (SOLUTION.num_passes - SOLUTION.skipped)
            treewidths = dict(start_tw=args.treewidth,
                              final_tw=SOLUTION.value.td.compute_width())
            if LOGGING:
                wandb.log({"success_rate": success_rate})
<<<<<<< HEAD
=======
                wandb.log(treewidths)
>>>>>>> 450633d9
                if SOLUTION.num_improvements > 0:
                    wandb.log({"improved": True})
            else:
                print("final metrics:")
                pprint(SOLUTION.data)
                print(f"success_rate: {success_rate:.2%}")
                print(f"final score: {SOLUTION.value.score:.5f}")
                print(treewidths)
                if DOMAIN_SIZES:
                    #log_bag_metrics(SOLUTION.value.td, DOMAIN_SIZES, append=True)
                    print("complexity-width:", compute_complexity_width(SOLUTION.value.td,
                                                                        DOMAIN_SIZES))<|MERGE_RESOLUTION|>--- conflicted
+++ resolved
@@ -19,16 +19,11 @@
 
 # internal
 from blip import run_blip, BayesianNetwork, TWBayesianNetwork, monitor_blip, \
-<<<<<<< HEAD
-    parse_res, start_blip_proc, check_blip_proc, stop_blip_proc, write_res, activate_checkpoints
-from utils import TreeDecomposition, pick, pairs, filter_read_bn, BNData, NoSolutionException
-=======
     parse_res, start_blip_proc, check_blip_proc, stop_blip_proc, write_res, \
     activate_checkpoints
 from utils import TreeDecomposition, pick, pairs, filter_read_bn, BNData, NoSolutionException,\
     get_domain_sizes, log_bag_metrics, compute_complexity_width, weight_from_domain_size, \
     compute_complexity, compute_complexities, shuffled
->>>>>>> 450633d9
 from berg_encoding import solve_bn, PSET_ACYC
 from eval_model import eval_all
 
@@ -46,13 +41,8 @@
 
 # default parameter values
 BUDGET = 10
-<<<<<<< HEAD
-TIMEOUT = 5
-MAX_PASSES = 100
-=======
 TIMEOUT = 10
 MAX_PASSES = 100000
->>>>>>> 450633d9
 MAX_TIME = 1800
 HEURISTIC = 'kmax'
 OFFSET = 2
@@ -288,13 +278,10 @@
             self.logger({'score': new_value.score})
             if new_value.score - 10 > self.start_score:
                 self.logger({'extremely_strong': True})
-<<<<<<< HEAD
-=======
             if USE_COMPLEXITY_WIDTH:
                 width = compute_complexity_width(new_value.td, DOMAIN_SIZES)
                 approx_width = compute_complexity_width(new_value.td, DOMAIN_SIZES, approx=True)
                 self.logger({'width': width, 'approx_width': approx_width})
->>>>>>> 450633d9
         self.value = new_value
 
 
@@ -411,17 +398,11 @@
     if SAVE_AS: activate_checkpoints(lambda: SOLUTION.value, SAVE_AS)
     def elapsed(): return f"(after {now()-start:.1f} s.)"
     heur_proc = outfile = None  # placeholder
-<<<<<<< HEAD
-    if START_WITH is not None:
-        if not os.path.isfile(START_WITH):
-            print(f"specified start-with file doesn't exist, quitting {elapsed()}")
-=======
     if start_with_bn is not None:
         bn = start_with_bn
     elif START_WITH is not None:
         if not os.path.isfile(START_WITH):
             print(f"specified start-with file doesn't exist, quitting", file=sys.stderr)
->>>>>>> 450633d9
             return
         if debug: print(f"starting with {START_WITH}, not running heuristic")
         # todo[safety]: handle case when no heuristic solution so far
@@ -565,13 +546,8 @@
     wandb.config.heuristic = args.heuristic
     wandb.config.offset = args.offset
     wandb.config.threshold = args.lazy_threshold
-<<<<<<< HEAD
-    wandb.config.seed = args.random_seed
-    wandb.config.method = "heur" if args.compare else f"slim_{args.heuristic}"
-=======
     wandb.config.SEED = args.random_seed
     wandb.config.method = args.heuristic if args.compare else f"slim_{args.heuristic}"
->>>>>>> 450633d9
     wandb.config.traversal = args.traversal_strategy
     wandb.config.relaxed = int(args.relaxed_parents)
     wandb.config.mimic = int(args.mimic)
@@ -606,12 +582,8 @@
 parser.add_argument("-t", "--max-time", type=int, default=MAX_TIME,
                     help="max time for SLIM to run")
 parser.add_argument("-u", "--heuristic", default=HEURISTIC,
-<<<<<<< HEAD
-                    choices=["kg", "ka", "kmax", "hc", "hcp"], help="heuristic solver to use")
-=======
                     choices=["kg", "ka", "kmax", "hc", "hcp", "greedy-mw", "max-mw",
                              "greedy-cw", "max-cw"], help="heuristic solver to use")
->>>>>>> 450633d9
 parser.add_argument("-o", "--offset", type=int, default=OFFSET,
                     help="duration after which slim takes over")
 parser.add_argument("-c", "--compare", action="store_true",
@@ -666,10 +638,6 @@
     LAZY_THRESHOLD = args.lazy_threshold
     RELAXED_PARENTS = args.relaxed_parents
     MIMIC = args.mimic
-<<<<<<< HEAD
-    if args.budget <= args.treewidth and not args.compare:
-        print("budget smaller than treewidth bound, quitting")
-=======
     DATFILE = args.datfile
     SAVE_AS = os.path.abspath(args.save_as) if args.save_as else ""
     DOMAIN_SIZES = get_domain_sizes(args.datfile) if args.datfile else None
@@ -698,7 +666,6 @@
         print(f"autobudget set to {args.budget} (tw: {equivalent_tw})")
     if args.budget <= args.treewidth and not args.compare:
         print("budget smaller than treewidth bound, quitting", file=sys.stderr)
->>>>>>> 450633d9
         sys.exit()
     print("not"*__debug__, "running optimized")
     if args.start_with is not None:
@@ -718,12 +685,6 @@
     # if comparison requested, compare then exit
     if args.compare:
         outfile = SAVE_AS or "temp.res"
-<<<<<<< HEAD
-        logger = lambda x: print(f"log: {x}")  # local log
-        monitor_blip(filepath, args.treewidth, logger, timeout=args.max_time,
-                     seed=args.random_seed, solver=args.heuristic,
-                     outfile=outfile, save_as=SAVE_AS, debug=args.verbose)
-=======
         #logger = lambda x: print(f"log: {x}")  # local log
         common_args = dict(timeout=args.max_time, seed=SEED, outfile=outfile,
                            solver=args.heuristic, datfile=args.datfile,
@@ -736,7 +697,6 @@
                          onlyfilter=HEURISTIC_ONLYFILTER, **common_args)
         else:
             monitor_blip(filepath, args.treewidth, logger, **common_args)
->>>>>>> 450633d9
         sys.exit()
 
     register_handler()
@@ -766,11 +726,6 @@
             if SAVE_AS:
                 save_fname = SAVE_AS.replace(".res", "-final.res")
                 write_res(SOLUTION.value, save_fname, write_elim_order=True)
-<<<<<<< HEAD
-                obn = SOLUTION.value
-                bn2 = parse_res(filepath, args.treewidth, save_fname)
-                print("saving final network to", save_fname, "as final checkpoint")
-=======
                 print("saving final network to", save_fname, "as final checkpoint")
                 # evaluate metrics
                 if LOG_METRICS:  # checkpoint milestones guaranteed guraranteed
@@ -794,16 +749,12 @@
                         wandb.log(final_metrics)
                     else:
                         print(final_metrics)
->>>>>>> 450633d9
             success_rate = SOLUTION.num_improvements / (SOLUTION.num_passes - SOLUTION.skipped)
             treewidths = dict(start_tw=args.treewidth,
                               final_tw=SOLUTION.value.td.compute_width())
             if LOGGING:
                 wandb.log({"success_rate": success_rate})
-<<<<<<< HEAD
-=======
                 wandb.log(treewidths)
->>>>>>> 450633d9
                 if SOLUTION.num_improvements > 0:
                     wandb.log({"improved": True})
             else:
