--- conflicted
+++ resolved
@@ -513,8 +513,6 @@
         elim_order.reverse()
         return elim_order
 
-<<<<<<< HEAD
-=======
     def compute_width(self) -> int:
         """compute treewidth"""
         return max(map(len, self.bags.values())) - 1
@@ -560,7 +558,6 @@
             bag_idx = self.add_bag(neighbors | {u}, parent)
             blame[u] = bag_idx
         #if __debug__: self.verify()
->>>>>>> 450633d9
 
     def verify(self):
         raise NotImplementedError
